--- conflicted
+++ resolved
@@ -12,15 +12,6 @@
   "dependencies": {
     "@angular/animations": "^19.2.12",
     "@angular/cdk": "^19.2.17",
-<<<<<<< HEAD
-    "@angular/common": "^19.2.12",
-    "@angular/compiler": "^19.2.12",
-    "@angular/core": "^19.2.12",
-    "@angular/forms": "^19.2.12",
-    "@angular/platform-browser": "^19.2.12",
-    "@angular/platform-browser-dynamic": "^19.2.12",
-    "@angular/router": "^19.2.12",
-=======
     "@angular/common": "^19.2.0",
     "@angular/compiler": "^19.2.0",
     "@angular/core": "^19.2.0",
@@ -28,7 +19,6 @@
     "@angular/platform-browser": "^19.2.0",
     "@angular/platform-browser-dynamic": "^19.2.0",
     "@angular/router": "^19.2.0",
->>>>>>> c51c05b3
     "@tailwindcss/postcss": "^4.1.6",
     "ng-qrcode": "^19.0.1",
     "postcss": "^8.5.3",
