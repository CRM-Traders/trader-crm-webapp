import { Injectable } from '@angular/core';
import { HttpClient, HttpParams } from '@angular/common/http';
import { Observable } from 'rxjs';
import { HttpService } from '../../../core/services/http.service';

@Injectable({
  providedIn: 'root',
})
export class PaymentsService {
<<<<<<< HEAD
  private apiUrl = 'identity/api/payments';
=======
  private apiUrl = '/identity/api/payments';
>>>>>>> d046cc0d

  constructor(private http: HttpService) {}

  getPaymentStatistics(dateRange: any): Observable<any> {
    const params = new HttpParams()
      .set('startDate', dateRange.start.toISOString())
      .set('endDate', dateRange.end.toISOString());

    return this.http.get(`${this.apiUrl}/statistics`);
  }

  approvePayment(transactionId: string): Observable<any> {
    return this.http.post(`${this.apiUrl}/${transactionId}/approve`, {});
  }

  rejectPayment(transactionId: string): Observable<any> {
    return this.http.post(`${this.apiUrl}/${transactionId}/reject`, {});
  }

  // exportPayments(request: any): Observable<Blob> {
  //   return this.http.post(`${this.apiUrl}/export`, request, {
  //     responseType: 'blob',
  //   });
  // }
}<|MERGE_RESOLUTION|>--- conflicted
+++ resolved
@@ -7,11 +7,8 @@
   providedIn: 'root',
 })
 export class PaymentsService {
-<<<<<<< HEAD
   private apiUrl = 'identity/api/payments';
-=======
-  private apiUrl = '/identity/api/payments';
->>>>>>> d046cc0d
+
 
   constructor(private http: HttpService) {}
 
