<!-- src/app/features/clients/clients.component.html -->

<div class="general-container bg-white">
  <div class="mx-auto px-4 sm:px-6 lg:px-8 py-8">
    <!-- Page Header -->
    <div class="mb-6">
      <div class="sm:flex sm:items-center sm:justify-between">
        <div>
          <h1 class="text-3xl font-bold text-gray-900">Clients</h1>
          <p class="mt-2 text-sm text-gray-700">
            Manage your client accounts and their information
          </p>
        </div>
        <div class="mt-4 sm:mt-0 flex gap-3">
          <!-- Register Client Button -->
          <button
            class="inline-flex items-center px-4 py-2 border border-transparent text-sm font-medium rounded-md shadow-sm text-white bg-blue-600 hover:bg-blue-700 focus:outline-none focus:ring-2 focus:ring-offset-2 focus:ring-blue-500"
            (click)="openRegistrationModal()"
          >
            <svg
              class="mr-2 -ml-1 h-5 w-5"
              xmlns="http://www.w3.org/2000/svg"
              fill="none"
              viewBox="0 0 24 24"
              stroke="currentColor"
            >
              <path
                stroke-linecap="round"
                stroke-linejoin="round"
                stroke-width="2"
                d="M18 9v3m0 0v3m0-3h3m-3 0h-3m-2-5a4 4 0 11-8 0 4 4 0 018 0zM3 20a6 6 0 0112 0v1H3v-1z"
              />
            </svg>
            Register Client
          </button>

          <!-- Download Template Button -->
          <button
            class="inline-flex items-center px-4 py-2 border border-gray-300 text-sm font-medium rounded-md text-gray-700 bg-white hover:bg-gray-50 focus:outline-none focus:ring-2 focus:ring-offset-2 focus:ring-gray-500"
            (click)="downloadTemplate()"
          >
            <svg
              class="mr-2 -ml-1 h-5 w-5"
              xmlns="http://www.w3.org/2000/svg"
              fill="none"
              viewBox="0 0 24 24"
              stroke="currentColor"
            >
              <path
                stroke-linecap="round"
                stroke-linejoin="round"
                stroke-width="2"
                d="M7 16a4 4 0 01-.88-7.903A5 5 0 1115.9 6L16 6a5 5 0 011 9.9M9 19l3 3m0 0l3-3m-3 3V10"
              />
            </svg>
            Download Template
          </button>

          <!-- Import Button -->
          <button
            class="inline-flex items-center px-4 py-2 border border-transparent text-sm font-medium rounded-md shadow-sm text-white bg-green-600 hover:bg-green-700 focus:outline-none focus:ring-2 focus:ring-offset-2 focus:ring-green-500 disabled:opacity-50 disabled:cursor-not-allowed"
            [disabled]="importLoading"
            (click)="fileInput.click()"
          >
            <svg
              class="mr-2 -ml-1 h-5 w-5"
              xmlns="http://www.w3.org/2000/svg"
              fill="none"
              viewBox="0 0 24 24"
              stroke="currentColor"
            >
              <path
                stroke-linecap="round"
                stroke-linejoin="round"
                stroke-width="2"
                d="M7 16a4 4 0 01-.88-7.903A5 5 0 1115.9 6L16 6a5 5 0 011 9.9M15 13l-3-3m0 0l-3 3m3-3v12"
              />
            </svg>
            Import
          </button>
          <input
            #fileInput
            type="file"
            hidden
            accept=".csv,.xlsx,.xls"
            (change)="onFileSelected($event)"
          />
        </div>
      </div>
    </div>

    <!-- Statistics Cards -->
    <div class="grid grid-cols-1 sm:grid-cols-2 lg:grid-cols-2 gap-4 mb-8">
      <!-- Total Clients Card -->
      <div class="bg-white rounded-lg shadow-sm border border-gray-300/30 p-6">
        <div class="flex items-center">
          <div class="flex-1">
            <p class="text-sm font-medium text-gray-600">Total Clients</p>
            <p class="mt-1 text-2xl font-semibold text-gray-900">
              {{ totalCount }}
            </p>
          </div>
          <div class="ml-4 p-3 bg-blue-50 rounded-lg">
            <svg
              class="w-6 h-6 text-blue-600"
              fill="none"
              stroke="currentColor"
              viewBox="0 0 24 24"
            >
              <path
                stroke-linecap="round"
                stroke-linejoin="round"
                stroke-width="2"
                d="M12 4.354a4 4 0 110 5.292M15 21H3v-1a6 6 0 0112 0v1zm0 0h6v-1a6 6 0 00-9-5.197M13 7a4 4 0 11-8 0 4 4 0 018 0z"
              ></path>
            </svg>
          </div>
        </div>
      </div>

      <!-- Active Clients Card -->
      <div class="bg-white rounded-lg shadow-sm border border-gray-300/30 p-6">
        <div class="flex items-center">
          <div class="flex-1">
            <p class="text-sm font-medium text-gray-600">Active Clients</p>
            <p class="mt-1 text-2xl font-semibold text-gray-900">
              {{ activeCount }}
            </p>
          </div>
          <div class="ml-4 p-3 bg-emerald-50 rounded-lg">
            <svg
              class="w-6 h-6 text-emerald-600"
              fill="none"
              stroke="currentColor"
              viewBox="0 0 24 24"
            >
              <path
                stroke-linecap="round"
                stroke-linejoin="round"
                stroke-width="2"
                d="M9 12l2 2 4-4m6 2a9 9 0 11-18 0 9 9 0 0118 0z"
              ></path>
            </svg>
          </div>
        </div>
      </div>
    </div>

    <!-- Main Content Area -->
    <div class="relative">
      <!-- Grid Container -->
      <div
        class="bg-white dark:bg-gray-800 rounded-xl shadow-sm border border-gray-300/30"
      >
        <div class="overflow-x-auto">
          <app-grid
            gridId="clients-grid"
            [endpoint]="'identity/api/clients/grid'"
            [columns]="gridColumns"
            [actions]="gridActions"
            [sortable]="true"
            [enableContextMenu]="true"
            [exportable]="true"
            [selectable]="true"
            [showColumnSelector]="true"
            [showFilters]="true"
            emptyMessage="No clients found"
            (rowClick)="onRowClick($event)"
            (export)="onExport($event)"
            (refresh)="refreshGrid()"
          >
            <!-- Custom Investment Cell Template -->
            <ng-template #investmentCell let-value="value">
              <span
                class="inline-flex items-center px-2.5 py-0.5 rounded-full text-xs font-medium"
                [ngClass]="{
                  'bg-purple-100 text-purple-800': value,
                  'bg-gray-100 text-gray-800': !value
                }"
              >
                <svg
                  class="mr-1 h-3 w-3"
                  fill="currentColor"
                  viewBox="0 0 20 20"
                >
                  <path
                    d="M8.433 7.418c.155-.103.346-.196.567-.267v1.698a2.305 2.305 0 01-.567-.267C8.07 8.34 8 8.114 8 8c0-.114.07-.34.433-.582zM11 12.849v-1.698c.22.071.412.164.567.267.364.243.433.468.433.582 0 .114-.07.34-.433.582a2.305 2.305 0 01-.567.267z"
                  />
                  <path
                    fill-rule="evenodd"
                    d="M10 18a8 8 0 100-16 8 8 0 000 16zm1-13a1 1 0 10-2 0v.092a4.535 4.535 0 00-1.676.662C6.602 6.234 6 7.009 6 8c0 .99.602 1.765 1.324 2.246.48.32 1.054.545 1.676.662v1.941c-.391-.127-.68-.317-.843-.504a1 1 0 10-1.51 1.31c.562.649 1.413 1.076 2.353 1.253V15a1 1 0 102 0v-.092a4.535 4.535 0 001.676-.662C13.398 13.766 14 12.991 14 12c0-.99-.602-1.765-1.324-2.246A4.535 4.535 0 0011 9.092V7.151c.391.127.68.317.843.504a1 1 0 101.511-1.31c-.563-.649-1.413-1.076-2.354-1.253V5z"
                    clip-rule="evenodd"
                  />
                </svg>
                {{ value ? "Investor" : "No Investment" }}
              </span>
            </ng-template>
<<<<<<< HEAD

            <!-- Custom Status Cell Template -->
            <ng-template #statusCell let-value="value">
              <!-- <span
                class="inline-flex items-center px-2.5 py-0.5 rounded-full text-xs font-medium"
                [ngClass]="ClientStatusColors[value as ClientStatus]"
=======
          </app-grid>
        </div>
      </div>

      <!-- Side Panel with overlay styling -->
      <div
        *ngIf="selectedClient"
        class="fixed right-0 w-[400px] bg-white shadow-2xl transform transition-transform duration-300 ease-in-out side-panel-overlay"
        [ngClass]="{
          'translate-x-0': selectedClient,
          'translate-x-full': !selectedClient
        }"
        [style.top.px]="64"
        [style.bottom.px]="0"
      >
        <div class="h-full flex flex-col">
          <!-- Details Header -->
          <div class="px-6 py-5 border-b border-gray-300/30 bg-gray-50">
            <div class="flex items-center justify-between">
              <h2 class="text-xl font-semibold text-gray-900">
                Client Details
              </h2>
              <button
                type="button"
                class="p-2 text-gray-400 hover:text-gray-600 hover:bg-gray-100 rounded-lg transition-colors"
                (click)="closeDetails()"
              >
                <svg
                  class="h-5 w-5"
                  xmlns="http://www.w3.org/2000/svg"
                  fill="none"
                  viewBox="0 0 24 24"
                  stroke="currentColor"
                >
                  <path
                    stroke-linecap="round"
                    stroke-linejoin="round"
                    stroke-width="2"
                    d="M6 18L18 6M6 6l12 12"
                  />
                </svg>
              </button>
            </div>
          </div>

          <!-- Details Content with improved spacing -->
          <div class="flex-1 overflow-y-auto bg-white">
            <div class="p-6">
              <dl class="space-y-6">
                <div>
                  <dt class="text-sm font-medium text-gray-500 mb-1">ID</dt>
                  <dd
                    class="text-sm text-gray-900 font-mono bg-gray-50 px-3 py-2 rounded-md break-all"
                  >
                    {{ selectedClient.id }}
                  </dd>
                </div>

                <form [formGroup]="editForm" class="space-y-6">
                  <div>
                    <dt class="text-sm font-medium text-gray-500 mb-1">Name</dt>
                    <dd>
                      <div *ngIf="isEditing" class="space-y-2">
                        <input
                          type="text"
                          formControlName="firstName"
                          placeholder="First Name"
                          class="block w-full px-3 py-2 border border-gray-300 rounded-md shadow-sm focus:ring-blue-500 focus:border-blue-500 sm:text-sm"
                          [class.border-red-300]="
                            editForm.get('firstName')?.invalid &&
                            editForm.get('firstName')?.touched
                          "
                        />
                        <input
                          type="text"
                          formControlName="lastName"
                          placeholder="Last Name"
                          class="block w-full px-3 py-2 border border-gray-300 rounded-md shadow-sm focus:ring-blue-500 focus:border-blue-500 sm:text-sm"
                          [class.border-red-300]="
                            editForm.get('lastName')?.invalid &&
                            editForm.get('lastName')?.touched
                          "
                        />
                      </div>
                      <span
                        *ngIf="!isEditing"
                        class="text-base font-medium text-gray-900"
                      >
                        {{ selectedClient.firstName }}
                        {{ selectedClient.lastName }}
                      </span>
                    </dd>
                  </div>

                  <div>
                    <dt class="text-sm font-medium text-gray-500 mb-1">
                      Email
                    </dt>
                    <dd class="text-sm text-gray-900 break-all">
                      <a
                        [href]="'mailto:' + selectedClient.email"
                        class="text-blue-600 hover:text-blue-800 hover:underline"
                      >
                        {{ selectedClient.email }}
                      </a>
                    </dd>
                  </div>

                  <div>
                    <dt class="text-sm font-medium text-gray-500 mb-1">
                      Primary Phone
                    </dt>
                    <dd>
                      <input
                        *ngIf="isEditing"
                        type="tel"
                        formControlName="telephone"
                        class="block w-full px-3 py-2 border border-gray-300 rounded-md shadow-sm focus:ring-blue-500 focus:border-blue-500 sm:text-sm"
                        [class.border-red-300]="
                          editForm.get('telephone')?.invalid &&
                          editForm.get('telephone')?.touched
                        "
                        placeholder="+1 (555) 123-4567"
                      />
                      <span *ngIf="!isEditing" class="text-sm text-gray-900">
                        <a
                          *ngIf="selectedClient.telephone"
                          [href]="'tel:' + selectedClient.telephone"
                          class="text-blue-600 hover:text-blue-800 hover:underline"
                        >
                          {{ selectedClient.telephone }}
                        </a>
                        <span
                          *ngIf="!selectedClient.telephone"
                          class="text-gray-400"
                          >-</span
                        >
                      </span>
                    </dd>
                  </div>

                  <div>
                    <dt class="text-sm font-medium text-gray-500 mb-1">
                      Secondary Phone
                    </dt>
                    <dd>
                      <input
                        *ngIf="isEditing"
                        type="tel"
                        formControlName="secondTelephone"
                        class="block w-full px-3 py-2 border border-gray-300 rounded-md shadow-sm focus:ring-blue-500 focus:border-blue-500 sm:text-sm"
                        [class.border-red-300]="
                          editForm.get('secondTelephone')?.invalid &&
                          editForm.get('secondTelephone')?.touched
                        "
                        placeholder="+1 (555) 123-4567"
                      />
                      <span *ngIf="!isEditing" class="text-sm text-gray-900">
                        <a
                          *ngIf="selectedClient.secondTelephone"
                          [href]="'tel:' + selectedClient.secondTelephone"
                          class="text-blue-600 hover:text-blue-800 hover:underline"
                        >
                          {{ selectedClient.secondTelephone }}
                        </a>
                        <span
                          *ngIf="!selectedClient.secondTelephone"
                          class="text-gray-400"
                          >-</span
                        >
                      </span>
                    </dd>
                  </div>

                  <div>
                    <dt class="text-sm font-medium text-gray-500 mb-1">
                      Skype
                    </dt>
                    <dd>
                      <input
                        *ngIf="isEditing"
                        type="text"
                        formControlName="skype"
                        class="block w-full px-3 py-2 border border-gray-300 rounded-md shadow-sm focus:ring-blue-500 focus:border-blue-500 sm:text-sm"
                        placeholder="Skype ID"
                      />
                      <span *ngIf="!isEditing" class="text-sm text-gray-900">
                        {{ selectedClient.skype || "-" }}
                      </span>
                    </dd>
                  </div>

                  <div>
                    <dt class="text-sm font-medium text-gray-500 mb-1">
                      Country
                    </dt>
                    <dd>
                      <input
                        *ngIf="isEditing"
                        type="text"
                        formControlName="country"
                        class="block w-full px-3 py-2 border border-gray-300 rounded-md shadow-sm focus:ring-blue-500 focus:border-blue-500 sm:text-sm"
                        placeholder="Country"
                      />
                      <span *ngIf="!isEditing" class="text-sm text-gray-900">
                        {{ selectedClient.country || "-" }}
                      </span>
                    </dd>
                  </div>

                  <div>
                    <dt class="text-sm font-medium text-gray-500 mb-1">
                      Language
                    </dt>
                    <dd>
                      <input
                        *ngIf="isEditing"
                        type="text"
                        formControlName="language"
                        class="block w-full px-3 py-2 border border-gray-300 rounded-md shadow-sm focus:ring-blue-500 focus:border-blue-500 sm:text-sm"
                        placeholder="Language"
                      />
                      <span *ngIf="!isEditing" class="text-sm text-gray-900">
                        {{ selectedClient.language || "-" }}
                      </span>
                    </dd>
                  </div>

                  <div>
                    <dt class="text-sm font-medium text-gray-500 mb-1">
                      Date of Birth
                    </dt>
                    <dd>
                      <input
                        *ngIf="isEditing"
                        type="date"
                        formControlName="dateOfBirth"
                        class="block w-full px-3 py-2 border border-gray-300 rounded-md shadow-sm focus:ring-blue-500 focus:border-blue-500 sm:text-sm"
                      />
                      <span *ngIf="!isEditing" class="text-sm text-gray-900">
                        {{
                          selectedClient.dateOfBirth
                            ? (selectedClient.dateOfBirth | date : "MMMM d, y")
                            : "-"
                        }}
                      </span>
                    </dd>
                  </div>
                </form>

                <div>
                  <dt class="text-sm font-medium text-gray-500 mb-1">Status</dt>
                  <dd>
                    <span
                      class="inline-flex items-center px-3 py-1 rounded-full text-xs font-medium"
                      [ngClass]="ClientStatusColors[selectedClient.status]"
                    >
                      <span
                        class="w-2 h-2 rounded-full mr-2"
                        [ngClass]="{
                          'bg-green-600':
                            selectedClient.status === ClientStatus.Active,
                          'bg-gray-600':
                            selectedClient.status === ClientStatus.Inactive,
                          'bg-yellow-600':
                            selectedClient.status === ClientStatus.Suspended,
                          'bg-red-600':
                            selectedClient.status === ClientStatus.Closed
                        }"
                      ></span>
                      {{ ClientStatusLabels[selectedClient.status] }}
                    </span>
                  </dd>
                </div>

                <div>
                  <dt class="text-sm font-medium text-gray-500 mb-1">
                    Affiliate
                  </dt>
                  <dd class="text-sm text-gray-900">
                    {{ selectedClient.affiliateName || "-" }}
                  </dd>
                </div>

                <div>
                  <dt class="text-sm font-medium text-gray-500 mb-1">Flags</dt>
                  <dd class="flex flex-wrap gap-2">
                    <span
                      *ngIf="selectedClient.isProblematic"
                      class="inline-flex items-center px-2.5 py-0.5 rounded-full text-xs font-medium bg-red-100 text-red-800"
                    >
                      Problematic
                    </span>
                    <span
                      *ngIf="selectedClient.isBonusAbuser"
                      class="inline-flex items-center px-2.5 py-0.5 rounded-full text-xs font-medium bg-orange-100 text-orange-800"
                    >
                      Bonus Abuser
                    </span>
                    <span
                      *ngIf="selectedClient.hasInvestments"
                      class="inline-flex items-center px-2.5 py-0.5 rounded-full text-xs font-medium bg-purple-100 text-purple-800"
                    >
                      Has Investments
                    </span>
                    <span
                      *ngIf="
                        !selectedClient.isProblematic &&
                        !selectedClient.isBonusAbuser &&
                        !selectedClient.hasInvestments
                      "
                      class="text-gray-400 text-sm"
                    >
                      No flags
                    </span>
                  </dd>
                </div>

                <div class="pt-4 border-t border-gray-300/30">
                  <dt class="text-sm font-medium text-gray-500 mb-1">
                    Registration Date
                  </dt>
                  <dd class="text-sm text-gray-600">
                    {{
                      selectedClient.registrationDate
                        | date : "MMMM d, y 'at' h:mm a"
                    }}
                  </dd>
                </div>

                <div *ngIf="selectedClient.lastLogin">
                  <dt class="text-sm font-medium text-gray-500 mb-1">
                    Last Login
                  </dt>
                  <dd class="text-sm text-gray-600">
                    {{
                      selectedClient.lastLogin | date : "MMMM d, y 'at' h:mm a"
                    }}
                  </dd>
                </div>
              </dl>
            </div>
          </div>

          <!-- Details Actions with improved styling -->
          <div class="px-6 py-4 bg-gray-50 border-t border-gray-300/30 space-y-3">
            <div class="flex gap-3">
              <button
                *ngIf="!isEditing"
                type="button"
                class="flex-1 inline-flex justify-center items-center px-4 py-2.5 border border-transparent text-sm font-medium rounded-md shadow-sm text-white bg-blue-600 hover:bg-blue-700 focus:outline-none focus:ring-2 focus:ring-offset-2 focus:ring-blue-500 transition-colors"
                (click)="startEdit()"
              >
                <svg
                  class="-ml-1 mr-2 h-5 w-5"
                  xmlns="http://www.w3.org/2000/svg"
                  fill="none"
                  viewBox="0 0 24 24"
                  stroke="currentColor"
                >
                  <path
                    stroke-linecap="round"
                    stroke-linejoin="round"
                    stroke-width="2"
                    d="M11 5H6a2 2 0 00-2 2v11a2 2 0 002 2h11a2 2 0 002-2v-5m-1.414-9.414a2 2 0 112.828 2.828L11.828 15H9v-2.828l8.586-8.586z"
                  />
                </svg>
                Edit Details
              </button>

              <button
                *ngIf="isEditing"
                type="button"
                class="flex-1 inline-flex justify-center items-center px-4 py-2.5 border border-transparent text-sm font-medium rounded-md shadow-sm text-white bg-blue-600 hover:bg-blue-700 focus:outline-none focus:ring-2 focus:ring-offset-2 focus:ring-blue-500 disabled:opacity-50 disabled:cursor-not-allowed transition-colors"
                [disabled]="editForm.invalid || loading"
                (click)="saveClient()"
              >
                <svg
                  *ngIf="!loading"
                  class="-ml-1 mr-2 h-5 w-5"
                  xmlns="http://www.w3.org/2000/svg"
                  fill="none"
                  viewBox="0 0 24 24"
                  stroke="currentColor"
                >
                  <path
                    stroke-linecap="round"
                    stroke-linejoin="round"
                    stroke-width="2"
                    d="M8 7H5a2 2 0 00-2 2v9a2 2 0 002 2h14a2 2 0 002-2V9a2 2 0 00-2-2h-3m-1 4l-3 3m0 0l-3-3m3 3V4"
                  />
                </svg>
                <svg
                  *ngIf="loading"
                  class="animate-spin -ml-1 mr-2 h-5 w-5 text-white"
                  xmlns="http://www.w3.org/2000/svg"
                  fill="none"
                  viewBox="0 0 24 24"
                >
                  <circle
                    class="opacity-25"
                    cx="12"
                    cy="12"
                    r="10"
                    stroke="currentColor"
                    stroke-width="4"
                  ></circle>
                  <path
                    class="opacity-75"
                    fill="currentColor"
                    d="M4 12a8 8 0 018-8V0C5.373 0 0 5.373 0 12h4zm2 5.291A7.962 7.962 0 014 12H0c0 3.042 1.135 5.824 3 7.938l3-2.647z"
                  ></path>
                </svg>
                {{ loading ? "Saving..." : "Save Changes" }}
              </button>

              <button
                *ngIf="isEditing"
                type="button"
                class="flex-1 inline-flex justify-center items-center px-4 py-2.5 border border-gray-300 text-sm font-medium rounded-md text-gray-700 bg-white hover:bg-gray-50 focus:outline-none focus:ring-2 focus:ring-offset-2 focus:ring-gray-500 transition-colors"
                (click)="cancelEdit()"
              >
                Cancel
              </button>
            </div>

            <button
              type="button"
              class="w-full inline-flex justify-center items-center px-4 py-2.5 border border-red-300 text-sm font-medium rounded-md text-red-700 bg-white hover:bg-red-50 focus:outline-none focus:ring-2 focus:ring-offset-2 focus:ring-red-500 disabled:opacity-50 disabled:cursor-not-allowed transition-colors"
              [disabled]="selectedClient.hasInvestments"
              [title]="
                selectedClient.hasInvestments
                  ? 'Cannot delete client with active investments'
                  : ''
              "
              (click)="confirmDelete(selectedClient)"
            >
              <svg
                class="-ml-1 mr-2 h-5 w-5"
                xmlns="http://www.w3.org/2000/svg"
                fill="none"
                viewBox="0 0 24 24"
                stroke="currentColor"
>>>>>>> d66aad6d
              >
                {{ ClientStatusLabels[value] || "Unknown" }}
              </span> -->
            </ng-template>
          </app-grid>
        </div>
      </div>
    </div>
  </div>

<<<<<<< HEAD
=======
  <!-- Mobile overlay -->
  <div
    *ngIf="selectedClient"
    class="fixed inset-0 bg-black/30 mobile-overlay lg:hidden"
    (click)="closeDetails()"
  ></div>

>>>>>>> d66aad6d
  <!-- Delete Confirmation Modal -->
  <!-- <div *ngIf="showDeleteModal" class="fixed z-50 inset-0 overflow-y-auto">
    <div
      class="flex items-end justify-center min-h-screen pt-4 px-4 pb-20 text-center sm:block sm:p-0"
    >
      <div class="fixed inset-0 transition-opacity -z-1" aria-hidden="true">
        <div class="absolute inset-0 bg-black/30 -z-1"></div>
      </div>

      <span
        class="hidden sm:inline-block sm:align-middle sm:h-screen"
        aria-hidden="true"
        >&#8203;</span
      >

      <div
        class="inline-block align-bottom bg-white rounded-lg text-left overflow-hidden shadow-xl transform transition-all sm:my-8 sm:align-middle sm:max-w-lg sm:w-full"
      >
        <div class="bg-white px-4 pt-5 pb-4 sm:p-6 sm:pb-4">
          <div class="sm:flex sm:items-start">
            <div
              class="mx-auto flex-shrink-0 flex items-center justify-center h-12 w-12 rounded-full bg-red-100 sm:mx-0 sm:h-10 sm:w-10"
            >
              <svg
                class="h-6 w-6 text-red-600"
                xmlns="http://www.w3.org/2000/svg"
                fill="none"
                viewBox="0 0 24 24"
                stroke="currentColor"
              >
                <path
                  stroke-linecap="round"
                  stroke-linejoin="round"
                  stroke-width="2"
                  d="M12 9v2m0 4h.01m-6.938 4h13.856c1.54 0 2.502-1.667 1.732-3L13.732 4c-.77-1.333-2.694-1.333-3.464 0L3.34 16c-.77 1.333.192 3 1.732 3z"
                />
              </svg>
            </div>
            <div class="mt-3 text-center sm:mt-0 sm:ml-4 sm:text-left">
              <h3 class="text-lg leading-6 font-medium text-gray-900">
                Delete Client
              </h3>
              <div class="mt-2">
                <p class="text-sm text-gray-500">
                  Are you sure you want to delete
                  <strong
                    >{{ clientToDelete?.firstName }}
                    {{ clientToDelete?.lastName }}</strong
                  >? This action cannot be undone.
                </p>
              </div>
            </div>
          </div>
        </div>
        <div class="bg-gray-50 px-4 py-3 sm:px-6 sm:flex sm:flex-row-reverse">
          <button
            type="button"
            class="w-full inline-flex justify-center rounded-md border border-transparent shadow-sm px-4 py-2 bg-red-600 text-base font-medium text-white hover:bg-red-700 focus:outline-none focus:ring-2 focus:ring-offset-2 focus:ring-red-500 sm:ml-3 sm:w-auto sm:text-sm"
            (click)="deleteClient()"
          >
            Delete
          </button>
          <button
            type="button"
            class="mt-3 w-full inline-flex justify-center rounded-md border border-gray-300 shadow-sm px-4 py-2 bg-white text-base font-medium text-gray-700 hover:bg-gray-50 focus:outline-none focus:ring-2 focus:ring-offset-2 focus:ring-indigo-500 sm:mt-0 sm:ml-3 sm:w-auto sm:text-sm"
            (click)="cancelDelete()"
          >
            Cancel
          </button>
        </div>
      </div>
    </div>
  </div> -->
</div><|MERGE_RESOLUTION|>--- conflicted
+++ resolved
@@ -195,458 +195,12 @@
                 {{ value ? "Investor" : "No Investment" }}
               </span>
             </ng-template>
-<<<<<<< HEAD
 
             <!-- Custom Status Cell Template -->
             <ng-template #statusCell let-value="value">
               <!-- <span
                 class="inline-flex items-center px-2.5 py-0.5 rounded-full text-xs font-medium"
                 [ngClass]="ClientStatusColors[value as ClientStatus]"
-=======
-          </app-grid>
-        </div>
-      </div>
-
-      <!-- Side Panel with overlay styling -->
-      <div
-        *ngIf="selectedClient"
-        class="fixed right-0 w-[400px] bg-white shadow-2xl transform transition-transform duration-300 ease-in-out side-panel-overlay"
-        [ngClass]="{
-          'translate-x-0': selectedClient,
-          'translate-x-full': !selectedClient
-        }"
-        [style.top.px]="64"
-        [style.bottom.px]="0"
-      >
-        <div class="h-full flex flex-col">
-          <!-- Details Header -->
-          <div class="px-6 py-5 border-b border-gray-300/30 bg-gray-50">
-            <div class="flex items-center justify-between">
-              <h2 class="text-xl font-semibold text-gray-900">
-                Client Details
-              </h2>
-              <button
-                type="button"
-                class="p-2 text-gray-400 hover:text-gray-600 hover:bg-gray-100 rounded-lg transition-colors"
-                (click)="closeDetails()"
-              >
-                <svg
-                  class="h-5 w-5"
-                  xmlns="http://www.w3.org/2000/svg"
-                  fill="none"
-                  viewBox="0 0 24 24"
-                  stroke="currentColor"
-                >
-                  <path
-                    stroke-linecap="round"
-                    stroke-linejoin="round"
-                    stroke-width="2"
-                    d="M6 18L18 6M6 6l12 12"
-                  />
-                </svg>
-              </button>
-            </div>
-          </div>
-
-          <!-- Details Content with improved spacing -->
-          <div class="flex-1 overflow-y-auto bg-white">
-            <div class="p-6">
-              <dl class="space-y-6">
-                <div>
-                  <dt class="text-sm font-medium text-gray-500 mb-1">ID</dt>
-                  <dd
-                    class="text-sm text-gray-900 font-mono bg-gray-50 px-3 py-2 rounded-md break-all"
-                  >
-                    {{ selectedClient.id }}
-                  </dd>
-                </div>
-
-                <form [formGroup]="editForm" class="space-y-6">
-                  <div>
-                    <dt class="text-sm font-medium text-gray-500 mb-1">Name</dt>
-                    <dd>
-                      <div *ngIf="isEditing" class="space-y-2">
-                        <input
-                          type="text"
-                          formControlName="firstName"
-                          placeholder="First Name"
-                          class="block w-full px-3 py-2 border border-gray-300 rounded-md shadow-sm focus:ring-blue-500 focus:border-blue-500 sm:text-sm"
-                          [class.border-red-300]="
-                            editForm.get('firstName')?.invalid &&
-                            editForm.get('firstName')?.touched
-                          "
-                        />
-                        <input
-                          type="text"
-                          formControlName="lastName"
-                          placeholder="Last Name"
-                          class="block w-full px-3 py-2 border border-gray-300 rounded-md shadow-sm focus:ring-blue-500 focus:border-blue-500 sm:text-sm"
-                          [class.border-red-300]="
-                            editForm.get('lastName')?.invalid &&
-                            editForm.get('lastName')?.touched
-                          "
-                        />
-                      </div>
-                      <span
-                        *ngIf="!isEditing"
-                        class="text-base font-medium text-gray-900"
-                      >
-                        {{ selectedClient.firstName }}
-                        {{ selectedClient.lastName }}
-                      </span>
-                    </dd>
-                  </div>
-
-                  <div>
-                    <dt class="text-sm font-medium text-gray-500 mb-1">
-                      Email
-                    </dt>
-                    <dd class="text-sm text-gray-900 break-all">
-                      <a
-                        [href]="'mailto:' + selectedClient.email"
-                        class="text-blue-600 hover:text-blue-800 hover:underline"
-                      >
-                        {{ selectedClient.email }}
-                      </a>
-                    </dd>
-                  </div>
-
-                  <div>
-                    <dt class="text-sm font-medium text-gray-500 mb-1">
-                      Primary Phone
-                    </dt>
-                    <dd>
-                      <input
-                        *ngIf="isEditing"
-                        type="tel"
-                        formControlName="telephone"
-                        class="block w-full px-3 py-2 border border-gray-300 rounded-md shadow-sm focus:ring-blue-500 focus:border-blue-500 sm:text-sm"
-                        [class.border-red-300]="
-                          editForm.get('telephone')?.invalid &&
-                          editForm.get('telephone')?.touched
-                        "
-                        placeholder="+1 (555) 123-4567"
-                      />
-                      <span *ngIf="!isEditing" class="text-sm text-gray-900">
-                        <a
-                          *ngIf="selectedClient.telephone"
-                          [href]="'tel:' + selectedClient.telephone"
-                          class="text-blue-600 hover:text-blue-800 hover:underline"
-                        >
-                          {{ selectedClient.telephone }}
-                        </a>
-                        <span
-                          *ngIf="!selectedClient.telephone"
-                          class="text-gray-400"
-                          >-</span
-                        >
-                      </span>
-                    </dd>
-                  </div>
-
-                  <div>
-                    <dt class="text-sm font-medium text-gray-500 mb-1">
-                      Secondary Phone
-                    </dt>
-                    <dd>
-                      <input
-                        *ngIf="isEditing"
-                        type="tel"
-                        formControlName="secondTelephone"
-                        class="block w-full px-3 py-2 border border-gray-300 rounded-md shadow-sm focus:ring-blue-500 focus:border-blue-500 sm:text-sm"
-                        [class.border-red-300]="
-                          editForm.get('secondTelephone')?.invalid &&
-                          editForm.get('secondTelephone')?.touched
-                        "
-                        placeholder="+1 (555) 123-4567"
-                      />
-                      <span *ngIf="!isEditing" class="text-sm text-gray-900">
-                        <a
-                          *ngIf="selectedClient.secondTelephone"
-                          [href]="'tel:' + selectedClient.secondTelephone"
-                          class="text-blue-600 hover:text-blue-800 hover:underline"
-                        >
-                          {{ selectedClient.secondTelephone }}
-                        </a>
-                        <span
-                          *ngIf="!selectedClient.secondTelephone"
-                          class="text-gray-400"
-                          >-</span
-                        >
-                      </span>
-                    </dd>
-                  </div>
-
-                  <div>
-                    <dt class="text-sm font-medium text-gray-500 mb-1">
-                      Skype
-                    </dt>
-                    <dd>
-                      <input
-                        *ngIf="isEditing"
-                        type="text"
-                        formControlName="skype"
-                        class="block w-full px-3 py-2 border border-gray-300 rounded-md shadow-sm focus:ring-blue-500 focus:border-blue-500 sm:text-sm"
-                        placeholder="Skype ID"
-                      />
-                      <span *ngIf="!isEditing" class="text-sm text-gray-900">
-                        {{ selectedClient.skype || "-" }}
-                      </span>
-                    </dd>
-                  </div>
-
-                  <div>
-                    <dt class="text-sm font-medium text-gray-500 mb-1">
-                      Country
-                    </dt>
-                    <dd>
-                      <input
-                        *ngIf="isEditing"
-                        type="text"
-                        formControlName="country"
-                        class="block w-full px-3 py-2 border border-gray-300 rounded-md shadow-sm focus:ring-blue-500 focus:border-blue-500 sm:text-sm"
-                        placeholder="Country"
-                      />
-                      <span *ngIf="!isEditing" class="text-sm text-gray-900">
-                        {{ selectedClient.country || "-" }}
-                      </span>
-                    </dd>
-                  </div>
-
-                  <div>
-                    <dt class="text-sm font-medium text-gray-500 mb-1">
-                      Language
-                    </dt>
-                    <dd>
-                      <input
-                        *ngIf="isEditing"
-                        type="text"
-                        formControlName="language"
-                        class="block w-full px-3 py-2 border border-gray-300 rounded-md shadow-sm focus:ring-blue-500 focus:border-blue-500 sm:text-sm"
-                        placeholder="Language"
-                      />
-                      <span *ngIf="!isEditing" class="text-sm text-gray-900">
-                        {{ selectedClient.language || "-" }}
-                      </span>
-                    </dd>
-                  </div>
-
-                  <div>
-                    <dt class="text-sm font-medium text-gray-500 mb-1">
-                      Date of Birth
-                    </dt>
-                    <dd>
-                      <input
-                        *ngIf="isEditing"
-                        type="date"
-                        formControlName="dateOfBirth"
-                        class="block w-full px-3 py-2 border border-gray-300 rounded-md shadow-sm focus:ring-blue-500 focus:border-blue-500 sm:text-sm"
-                      />
-                      <span *ngIf="!isEditing" class="text-sm text-gray-900">
-                        {{
-                          selectedClient.dateOfBirth
-                            ? (selectedClient.dateOfBirth | date : "MMMM d, y")
-                            : "-"
-                        }}
-                      </span>
-                    </dd>
-                  </div>
-                </form>
-
-                <div>
-                  <dt class="text-sm font-medium text-gray-500 mb-1">Status</dt>
-                  <dd>
-                    <span
-                      class="inline-flex items-center px-3 py-1 rounded-full text-xs font-medium"
-                      [ngClass]="ClientStatusColors[selectedClient.status]"
-                    >
-                      <span
-                        class="w-2 h-2 rounded-full mr-2"
-                        [ngClass]="{
-                          'bg-green-600':
-                            selectedClient.status === ClientStatus.Active,
-                          'bg-gray-600':
-                            selectedClient.status === ClientStatus.Inactive,
-                          'bg-yellow-600':
-                            selectedClient.status === ClientStatus.Suspended,
-                          'bg-red-600':
-                            selectedClient.status === ClientStatus.Closed
-                        }"
-                      ></span>
-                      {{ ClientStatusLabels[selectedClient.status] }}
-                    </span>
-                  </dd>
-                </div>
-
-                <div>
-                  <dt class="text-sm font-medium text-gray-500 mb-1">
-                    Affiliate
-                  </dt>
-                  <dd class="text-sm text-gray-900">
-                    {{ selectedClient.affiliateName || "-" }}
-                  </dd>
-                </div>
-
-                <div>
-                  <dt class="text-sm font-medium text-gray-500 mb-1">Flags</dt>
-                  <dd class="flex flex-wrap gap-2">
-                    <span
-                      *ngIf="selectedClient.isProblematic"
-                      class="inline-flex items-center px-2.5 py-0.5 rounded-full text-xs font-medium bg-red-100 text-red-800"
-                    >
-                      Problematic
-                    </span>
-                    <span
-                      *ngIf="selectedClient.isBonusAbuser"
-                      class="inline-flex items-center px-2.5 py-0.5 rounded-full text-xs font-medium bg-orange-100 text-orange-800"
-                    >
-                      Bonus Abuser
-                    </span>
-                    <span
-                      *ngIf="selectedClient.hasInvestments"
-                      class="inline-flex items-center px-2.5 py-0.5 rounded-full text-xs font-medium bg-purple-100 text-purple-800"
-                    >
-                      Has Investments
-                    </span>
-                    <span
-                      *ngIf="
-                        !selectedClient.isProblematic &&
-                        !selectedClient.isBonusAbuser &&
-                        !selectedClient.hasInvestments
-                      "
-                      class="text-gray-400 text-sm"
-                    >
-                      No flags
-                    </span>
-                  </dd>
-                </div>
-
-                <div class="pt-4 border-t border-gray-300/30">
-                  <dt class="text-sm font-medium text-gray-500 mb-1">
-                    Registration Date
-                  </dt>
-                  <dd class="text-sm text-gray-600">
-                    {{
-                      selectedClient.registrationDate
-                        | date : "MMMM d, y 'at' h:mm a"
-                    }}
-                  </dd>
-                </div>
-
-                <div *ngIf="selectedClient.lastLogin">
-                  <dt class="text-sm font-medium text-gray-500 mb-1">
-                    Last Login
-                  </dt>
-                  <dd class="text-sm text-gray-600">
-                    {{
-                      selectedClient.lastLogin | date : "MMMM d, y 'at' h:mm a"
-                    }}
-                  </dd>
-                </div>
-              </dl>
-            </div>
-          </div>
-
-          <!-- Details Actions with improved styling -->
-          <div class="px-6 py-4 bg-gray-50 border-t border-gray-300/30 space-y-3">
-            <div class="flex gap-3">
-              <button
-                *ngIf="!isEditing"
-                type="button"
-                class="flex-1 inline-flex justify-center items-center px-4 py-2.5 border border-transparent text-sm font-medium rounded-md shadow-sm text-white bg-blue-600 hover:bg-blue-700 focus:outline-none focus:ring-2 focus:ring-offset-2 focus:ring-blue-500 transition-colors"
-                (click)="startEdit()"
-              >
-                <svg
-                  class="-ml-1 mr-2 h-5 w-5"
-                  xmlns="http://www.w3.org/2000/svg"
-                  fill="none"
-                  viewBox="0 0 24 24"
-                  stroke="currentColor"
-                >
-                  <path
-                    stroke-linecap="round"
-                    stroke-linejoin="round"
-                    stroke-width="2"
-                    d="M11 5H6a2 2 0 00-2 2v11a2 2 0 002 2h11a2 2 0 002-2v-5m-1.414-9.414a2 2 0 112.828 2.828L11.828 15H9v-2.828l8.586-8.586z"
-                  />
-                </svg>
-                Edit Details
-              </button>
-
-              <button
-                *ngIf="isEditing"
-                type="button"
-                class="flex-1 inline-flex justify-center items-center px-4 py-2.5 border border-transparent text-sm font-medium rounded-md shadow-sm text-white bg-blue-600 hover:bg-blue-700 focus:outline-none focus:ring-2 focus:ring-offset-2 focus:ring-blue-500 disabled:opacity-50 disabled:cursor-not-allowed transition-colors"
-                [disabled]="editForm.invalid || loading"
-                (click)="saveClient()"
-              >
-                <svg
-                  *ngIf="!loading"
-                  class="-ml-1 mr-2 h-5 w-5"
-                  xmlns="http://www.w3.org/2000/svg"
-                  fill="none"
-                  viewBox="0 0 24 24"
-                  stroke="currentColor"
-                >
-                  <path
-                    stroke-linecap="round"
-                    stroke-linejoin="round"
-                    stroke-width="2"
-                    d="M8 7H5a2 2 0 00-2 2v9a2 2 0 002 2h14a2 2 0 002-2V9a2 2 0 00-2-2h-3m-1 4l-3 3m0 0l-3-3m3 3V4"
-                  />
-                </svg>
-                <svg
-                  *ngIf="loading"
-                  class="animate-spin -ml-1 mr-2 h-5 w-5 text-white"
-                  xmlns="http://www.w3.org/2000/svg"
-                  fill="none"
-                  viewBox="0 0 24 24"
-                >
-                  <circle
-                    class="opacity-25"
-                    cx="12"
-                    cy="12"
-                    r="10"
-                    stroke="currentColor"
-                    stroke-width="4"
-                  ></circle>
-                  <path
-                    class="opacity-75"
-                    fill="currentColor"
-                    d="M4 12a8 8 0 018-8V0C5.373 0 0 5.373 0 12h4zm2 5.291A7.962 7.962 0 014 12H0c0 3.042 1.135 5.824 3 7.938l3-2.647z"
-                  ></path>
-                </svg>
-                {{ loading ? "Saving..." : "Save Changes" }}
-              </button>
-
-              <button
-                *ngIf="isEditing"
-                type="button"
-                class="flex-1 inline-flex justify-center items-center px-4 py-2.5 border border-gray-300 text-sm font-medium rounded-md text-gray-700 bg-white hover:bg-gray-50 focus:outline-none focus:ring-2 focus:ring-offset-2 focus:ring-gray-500 transition-colors"
-                (click)="cancelEdit()"
-              >
-                Cancel
-              </button>
-            </div>
-
-            <button
-              type="button"
-              class="w-full inline-flex justify-center items-center px-4 py-2.5 border border-red-300 text-sm font-medium rounded-md text-red-700 bg-white hover:bg-red-50 focus:outline-none focus:ring-2 focus:ring-offset-2 focus:ring-red-500 disabled:opacity-50 disabled:cursor-not-allowed transition-colors"
-              [disabled]="selectedClient.hasInvestments"
-              [title]="
-                selectedClient.hasInvestments
-                  ? 'Cannot delete client with active investments'
-                  : ''
-              "
-              (click)="confirmDelete(selectedClient)"
-            >
-              <svg
-                class="-ml-1 mr-2 h-5 w-5"
-                xmlns="http://www.w3.org/2000/svg"
-                fill="none"
-                viewBox="0 0 24 24"
-                stroke="currentColor"
->>>>>>> d66aad6d
               >
                 {{ ClientStatusLabels[value] || "Unknown" }}
               </span> -->
@@ -657,16 +211,6 @@
     </div>
   </div>
 
-<<<<<<< HEAD
-=======
-  <!-- Mobile overlay -->
-  <div
-    *ngIf="selectedClient"
-    class="fixed inset-0 bg-black/30 mobile-overlay lg:hidden"
-    (click)="closeDetails()"
-  ></div>
-
->>>>>>> d66aad6d
   <!-- Delete Confirmation Modal -->
   <!-- <div *ngIf="showDeleteModal" class="fixed z-50 inset-0 overflow-y-auto">
     <div
